--- conflicted
+++ resolved
@@ -61,9 +61,5 @@
   version = "0.7.1"
 
 [[constraint]]
-<<<<<<< HEAD
-  name = "github.com/MichaelMure/gocui"
-=======
   name = "github.com/jesseduffield/gocui"
->>>>>>> 3fa2d15f
   branch = "master"